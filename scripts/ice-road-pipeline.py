--- conflicted
+++ resolved
@@ -2,32 +2,21 @@
 Takes input directory full of .laz files and filters+classifies them to DTM laz and DTM tif.
 
 Usage:
-<<<<<<< HEAD
-    ice-road-pipeline.py <in_dir> [-e user_dem] [-d debug] [-a asp_dir]
+    ice-road-pipeline.py <in_dir> [-e user_dem] [-d debug] [-a asp_dir] [-s shp_fp]
 
 Options:
     -e user_dem      Path to user specifed DEM [default: False]
-    -d debug         turns on debugging logging  [default: True]
-    -a asp_dir       Directory with ASP binary files [default: False]
-=======
-    ice-pipeline.py <in_dir> [-d debug] [-a asp_dir] [-s shp_fp]
+    -d debug         turns on debugging logging
+    -a asp_dir       Directory with ASP binary files
+    -s shp_fp   Shapefile to align with
 
-Options:
-    -d debug      turns on debugging logging  [default: True]
-    -a asp_dir    Directory with ASP binary files
-    -s shp_fp   Shapefile to align with
->>>>>>> 418cc84a
-"""
 
 from docopt import docopt
 from glob import glob
 from os.path import abspath, join, basename
-<<<<<<< HEAD
 from laz2dem import iceroad_logging, las2uncorrectedDEM
 from laz_align import laz_align
 import rioxarray as rio
-=======
->>>>>>> 418cc84a
 from datetime import datetime
 import logging
 import sys
@@ -75,13 +64,10 @@
         log.setLevel(logging.DEBUG)
 
     # run main function
-<<<<<<< HEAD
-    if user_dem == 'False':
-        user_dem = False
     outtif, outlas = las2uncorrectedDEM(in_dir, debug, log, user_dem = user_dem)
-    if asp_dir == 'False':
-        asp_dir = False
     aligned_tif = laz_align(join(in_dir, 'results'), asp_dir = asp_dir)
+    if aligned_tif == -1:
+        raise Exception('Failed to align to shapefile.')
     
     # difference two rasters to find snow depth
     ref_dem_path = join(in_dir, 'results/ref_PC.tif')
@@ -92,14 +78,6 @@
     snowon_matched = snowon.rio.reproject_match(snowoff)
     snowdepth = snowon_matched - snowoff
     snowdepth.rio.to_raster(snow_depth_path)
-=======
-    outtif, outlas = las2uncorrectedDEM(in_dir, debug, log)
-
-    aligned_tif = laz_align(join(in_dir, 'results'), asp_dir = asp_dir, hwy_21_shp=shp_fp)
-    if aligned_tif == -1:
-        raise Exception('Failed to align to shapefile.')
-        
->>>>>>> 418cc84a
 
     end_time = datetime.now()
     log.info(f"Completed! Run Time: {end_time - start_time}")