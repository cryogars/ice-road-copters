--- conflicted
+++ resolved
@@ -206,11 +206,7 @@
     log.info(f'Surface normal computed.') 
 
     # Estimate atmosph attenuation
-<<<<<<< HEAD
     alpha = estimate_attenuation()  
-=======
-    alpha = estimate_attenuation()
->>>>>>> 20a65b9a
     log.info(f'extinction coefficient: {alpha}') 
 
     # Calcs calibration stats from target
@@ -258,47 +254,19 @@
     return
 
 
-
-<<<<<<< HEAD
 def aart_1064(rfl_grid):
-=======
-
-def aart_1064(rfl_grid, g=0.85, b=1.6):
->>>>>>> 20a65b9a
+
+
 
     '''
     Solves Optical Grain Size for AART at 1064 nm wavelength. 
     Assumes pixel is 100% snow and that lidar is pure backscatter.
     g=0.75 and b=1.6 are assumed
-
-<<<<<<< HEAD
     This is a polynomial approximation that behaves quite well when compared to AART.
     R2 = 1.0 ;mean absolute error = 0.19 μm. 
 
     '''
 
     grain_grid = 18008 * (rfl_grid**6)  - 82840 * (rfl_grid**5)  + 161006 * (rfl_grid**4) - 171899 * (rfl_grid**3)  + 109726 * (rfl_grid**2)- 41764 * (rfl_grid**1)  + 7774.1  
-=======
-    The cosine of light incidence angle with surface normal (cosi) 
-    is normalized by incidence angle in las_grain_prep.R, cosi is fixed at 1.
-
-    '''
-
-    log.info(f'Computing Optical Grain Size with AART using g={g} and b={b} .')  
-
-    theta = 180 # based on data it is almost always 179-180
-
-    # This is the imaginary refractive index of ice for the wavelength at 1064 nm (fixed). 
-    k_ice = 1.8983928418833426e-06
-
-    # This is the wavelength in nanometers, then multiplied to meters for computation (fixed).
-    wl = 1064*1e-9
-
-    # This is the density of ice in kg/m3 (fixed).
-    d_ice = 917
-
-    # Run AART - assuming all pixels are snow, directly solve Optical Grain Size
-    grain_grid = -1 * ((140625 *(g-1) * wl * np.log((8*rfl_grid) / (8.776+1.1 * np.exp(-0.014*theta) + 11.1 * np.exp(-0.087*theta)))**2) / (2 * np.pi *b * k_ice))
->>>>>>> 20a65b9a
 
     return grain_grid