--- conflicted
+++ resolved
@@ -67,14 +67,12 @@
                             polygons=buff_shp,
                             output=clipped_pc)
                 done = True
-<<<<<<< HEAD
     
     # If does not exist - make clipped lidar
     if not exists(clipped_pc):
         wbt.clip_lidar_to_polygon(i=input_laz, 
                                   polygons=buff_shp,
                                   output=clipped_pc)
-=======
     else:
         wbt.clip_lidar_to_polygon(i=input_laz, 
                             polygons=buff_shp,
@@ -85,7 +83,6 @@
         log.info('Output point cloud not created')
         return -1
 
->>>>>>> 418cc84a
     log.info('Point cloud clipped to area')
 
     # Define paths for next if statement
@@ -136,20 +133,13 @@
     point2dem_func = join(asp_dir, 'point2dem')
     final_tif = join(work_dir, 'pc-grid', 'run')
     cl_call(f'{point2dem_func} {transform_pc}-trans_source.laz \
-<<<<<<< HEAD
                 --dem-spacing 0.5 --search-radius-factor 2 -o {final_tif}', log)
 
     # For some reason this is returning 1 when a product IS created..
-    #if not exists(final_tif):
+    # if not exists(final_tif):
     #    log.info('No final product created')
-    #    return 1
-=======
-                --dem-spacing 1 --search-radius-factor 2 -o {final_tif}', log)
-    
-    if not exists(final_tif):
-        log.info('No final product created')
-        return -1
->>>>>>> 418cc84a
+    #    return -1
+
 
     return final_tif
 
